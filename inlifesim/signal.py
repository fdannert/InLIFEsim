--- conflicted
+++ resolved
@@ -1,6 +1,5 @@
 import numpy as np
 from astropy.constants import au, pc
-<<<<<<< HEAD
 from tqdm import tqdm
 
 from inlifesim.util import (
@@ -9,9 +8,6 @@
     freq2temp_fft,
     combine_to_full_observation,
 )
-=======
-from inlifesim.util import temp2freq_fft, freq2temp_ft
->>>>>>> 8e004968
 from inlifesim.debug import debug_planet_signal
 
 
@@ -105,8 +101,6 @@
 
     return n_planet
 
-<<<<<<< HEAD
-
 def planet_signal(
     separation_planet: float,
     dist_star: float,
@@ -126,22 +120,6 @@
     simultaneous_chopping: bool,
     phi_rot_start: float = 0,
 ):
-=======
-def planet_signal(separation_planet: float,
-                  dist_star: float,
-                  n_sampling_rot: int,
-                  t_rot: float,
-                  t_int: float,
-                  flux_planet: np.ndarray,
-                  A: np.ndarray,
-                  phi: np.ndarray,
-                  phi_r: np.ndarray,
-                  wl_bins: np.ndarray,
-                  bl: np.ndarray,
-                  num_a: int,
-                  simultaneous_chopping: bool
-                  ):
->>>>>>> 8e004968
     """
     Calculates the planet signal and template function for the planet signal
 
@@ -196,13 +174,9 @@
         raise ValueError("Currently, only simultaneous chopping is implemented")
 
     theta = separation_planet * au.value / (dist_star * pc.value)
-<<<<<<< HEAD
     phi_rot = np.linspace(
         phi_rot_start, phi_rot_start + 2 * np.pi, n_sampling_rot
     )
-=======
-    phi_rot = np.linspace(0, 2 * np.pi, n_sampling_rot)
->>>>>>> 8e004968
     theta = np.array((-theta * np.cos(phi_rot), theta * np.sin(phi_rot)))
 
     time_per_bin = t_rot / len(phi_rot)
@@ -254,7 +228,6 @@
         / np.std(planet_template_nchop, axis=1)[:, np.newaxis]
     )
 
-<<<<<<< HEAD
     # planet_template_nchop = np.abs(planet_template_nchop)
 
     n_planet_nchop = combine_to_full_observation(
@@ -270,13 +243,6 @@
     photon_rates_nchop_signal = np.abs(
         (t_exp * planet_template_nchop * n_planet_nchop)
     ).sum(axis=1)
-=======
-    nchop_signal = time_per_bin * n_planet_nchop / t_rot * t_int
-
-    photon_rates_nchop_signal = (np.abs(
-        (time_per_bin * planet_template_nchop * n_planet_nchop)).sum(axis=1)
-                                         / t_rot * t_int)
->>>>>>> 8e004968
 
     # ----- For chopped planet signal -----
     n_planet_chop = n_planet - n_planet_r
@@ -304,7 +270,6 @@
         / np.std(planet_template_chop, axis=1)[:, np.newaxis]
     )
 
-<<<<<<< HEAD
     # planet_template_chop = np.abs(planet_template_chop+np.min(planet_template_chop.real))-np.min(planet_template_chop.real)
 
     n_planet_chop = combine_to_full_observation(
@@ -331,13 +296,6 @@
         planet_template_chop=planet_template_chop,
         wl_bins=wl_bins,
     )
-=======
-    chop_signal = time_per_bin * n_planet_chop / t_rot * t_int
-
-    photon_rates_chop_signal = (np.abs(
-        (time_per_bin * planet_template_chop * n_planet_chop)).sum(axis=1)
-                                        ) / t_rot * t_int
->>>>>>> 8e004968
 
     return (
         planet_template_nchop,
